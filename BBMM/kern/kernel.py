from . import param
from . import param_transformation
import typing as tp
import numpy as np
from .. import utils


class Kernel(object):
<<<<<<< HEAD
    cache_data: tp.Dict[str, tp.Any]
    default_cache: tp.Dict[str, tp.Any]
    ps: tp.List[param.Param]
    set_ps: tp.List[tp.Callable[[utils.general_float], None]]
    dK_dps: tp.List[tp.Callable]
    d2K_dpsdX: tp.List[tp.Callable]
    d2K_dpsdX2: tp.List[tp.Callable]
    d3K_dpsdXdX2: tp.List[tp.Callable]
    nout: int
    transformations: tp.List[param_transformation.Transformation]
    n_likelihood_splits: int
=======
    name: str
>>>>>>> 3e8ec348
    def __init__(self) -> None:
        self.cache_state: bool = True
        self.cache: tp.Dict[str, tp.Any] = {}
        if not hasattr(self, 'n_likelihood_splits'):
            self.n_likelihood_splits = 1

    def check(self):
        assert hasattr(self, 'default_cache')
        assert hasattr(self, 'ps')
        assert hasattr(self, 'set_ps')
        assert hasattr(self, 'dK_dps')
        assert hasattr(self, 'transformations')
        assert hasattr(self, 'nout')

    def set_all_ps(self, params: tp.List[utils.general_float]) -> None:
        assert len(params) == len(self.ps)
        for i in range(len(self.ps)):
            self.set_ps[i](params[i])

    def K(self, X1, X2=None, cache: tp.Dict[str, tp.Any]={}):
        raise NotImplementedError

    def split_likelihood(self, Nin: int) -> tp.List[np.ndarray]:
        return [np.arange(Nin)]

    def clear_cache(self):
        raise NotImplementedError

    def set_cache_state(self, state: bool):
        raise NotImplementedError

    def to_dict(self) -> tp.Dict[str, tp.Any]:
        raise NotImplementedError

    def from_dict(self, data: tp.Dict[str, tp.Any]) -> 'Kernel':
        raise NotImplementedError<|MERGE_RESOLUTION|>--- conflicted
+++ resolved
@@ -6,7 +6,7 @@
 
 
 class Kernel(object):
-<<<<<<< HEAD
+    name: str
     cache_data: tp.Dict[str, tp.Any]
     default_cache: tp.Dict[str, tp.Any]
     ps: tp.List[param.Param]
@@ -18,9 +18,6 @@
     nout: int
     transformations: tp.List[param_transformation.Transformation]
     n_likelihood_splits: int
-=======
-    name: str
->>>>>>> 3e8ec348
     def __init__(self) -> None:
         self.cache_state: bool = True
         self.cache: tp.Dict[str, tp.Any] = {}
